--- conflicted
+++ resolved
@@ -18,10 +18,7 @@
 package com.di.jmeter.kafka.sampler;
 
 import com.di.jmeter.kafka.utils.VariableSettings;
-<<<<<<< HEAD
 import com.fasterxml.jackson.databind.ser.std.BooleanSerializer;
-=======
->>>>>>> 6f290ff6
 import com.google.common.base.Strings;
 import org.apache.jmeter.config.ConfigTestElement;
 import org.apache.jmeter.engine.util.ConfigMergabilityIndicator;
@@ -60,13 +57,8 @@
             Collections.singletonList("org.apache.jmeter.config.gui.SimpleConfigGui"));
 
 	private String kafkaProducerClientVariableName;
-<<<<<<< HEAD
 	private String producerSerializerKeyVariableName;
 	private String producerSerializerValueVariableName;
-=======
-	private String kafkaProducerKeySerializerVariableName;
-	private String kafkaProducerValueSerializerVariableName;
->>>>>>> 6f290ff6
 	private String kafkaTopic;
 	private String partitionString;
 	private String kafkaMessageKey;
@@ -85,10 +77,6 @@
 				this.validateClient();
 			}
 			ProducerRecord<K, V> producerRecord = getProducerRecord();
-<<<<<<< HEAD
-
-=======
->>>>>>> 6f290ff6
 			result.setSampleLabel(getName());
 			result.setDataType(SampleResult.TEXT);
 			result.setContentType("text/plain");
@@ -104,17 +92,11 @@
 		} catch (Exception ex) {
 			LOGGER.info("Exception occurred while sending message to kafka");
 			handleException(result, ex);
-<<<<<<< HEAD
-=======
-		} finally {
-			result.sampleEnd();
->>>>>>> 6f290ff6
 		}
 		return result;
 	}
 
 	private ProducerRecord<K, V> getProducerRecord() {
-<<<<<<< HEAD
 		String producerSerializerKeyClassName = getProducerSerializerKey();
 		String producerSerializerValueClassName = getProducerSerializerValue();
 
@@ -128,21 +110,6 @@
 			
 			K key = getKafkaMessageKey() != null ? getTypedValue(getKafkaMessageKey(), serializerKeyClass) : null;
 			V value = getKafkaMessage() != null ? getTypedValue(getKafkaMessage(), serializerValueClass) : null;
-=======
-		String keySerializerClassName = getKeySerializer();
-		String valueSerializerClassName = getValueSerializer();
-
-		if (keySerializerClassName == null || valueSerializerClassName == null) {
-			throw new IllegalStateException("Key or Value serializer is null");
-		}
-
-		try {
-			Class<?> keySerializerClass = Class.forName(keySerializerClassName);
-			Class<?> valueSerializerClass = Class.forName(valueSerializerClassName);
-
-			K key = getKafkaMessageKey() != null ? getTypedValue(getKafkaMessageKey(), keySerializerClass) : null;
-			V value = getKafkaMessage() != null ? getTypedValue(getKafkaMessage(), valueSerializerClass) : null;
->>>>>>> 6f290ff6
 
 			if (value == null) {
 				throw new IllegalArgumentException("Kafka message (value) cannot be null");
@@ -151,16 +118,11 @@
 			ProducerRecord<K, V> producerRecord = createProducerRecord(key, value);
 			addHeadersToRecord(producerRecord);
 			return producerRecord;
-<<<<<<< HEAD
 		}catch(ClassNotFoundException e){
-=======
-		} catch (ClassNotFoundException e) {
->>>>>>> 6f290ff6
 			throw new IllegalStateException("Invalid serializer class", e);
 		}
 	}
 
-<<<<<<< HEAD
 	@SuppressWarnings("unchecked")
 	private static <T> T getTypedValue(String value, Class<?> serializerClass) {
 		if (serializerClass.equals(StringSerializer.class)) {
@@ -201,8 +163,6 @@
 		}
 	}
 
-=======
->>>>>>> 6f290ff6
 	@Override
 	public void testStarted() {
 	}
@@ -233,52 +193,8 @@
 			throw new RuntimeException("Kafka Producer Client not found. Check Variable Name in KafkaProducerSampler.");
 		}
 	}
-<<<<<<< HEAD
+
 	private SampleResult handleException(SampleResult result, Exception ex) {
-=======
-
-	private <K, V> ProducerRecord<K, V> createProducerRecord(K key, V value) {
-		if (Strings.isNullOrEmpty(getPartitionString())) {
-			return new ProducerRecord<>(getKafkaTopic(), key, value);
-		} else {
-			int partitionNumber = Integer.parseInt(getPartitionString());
-			return new ProducerRecord<>(getKafkaTopic(), partitionNumber, key, value);
-		}
-	}
-
-	private <K, V> void addHeadersToRecord(ProducerRecord<K, V> producerRecord) {
-		if (!getMessageHeaders().isEmpty()) {
-			LOGGER.debug("Setting up additional header to message");
-			for (VariableSettings entry : getMessageHeaders()) {
-				producerRecord.headers().add(new RecordHeader(entry.getHeaderKey(), entry.getHeaderValue().getBytes()));
-				LOGGER.debug("Adding Headers : {}", entry.getHeaderKey());
-			}
-		}
-	}
-
-	@SuppressWarnings("unchecked")
-	private static <T> T getTypedValue(String value, Class<?> serializerClass) {
-		if (serializerClass.equals(StringSerializer.class)) {
-			return (T) value;
-		} else if (serializerClass.equals(ByteArraySerializer.class)) {
-			return (T) value.getBytes();
-		} else if (serializerClass.equals(BooleanSerializer.class)) {
-			return (T) Boolean.valueOf(value);
-		} else if (serializerClass.equals(IntegerSerializer.class)) {
-			return (T) Integer.valueOf(value);
-		} else if (serializerClass.equals(LongSerializer.class)) {
-			return (T) Long.valueOf(value);
-		} else if (serializerClass.equals(FloatSerializer.class)) {
-			return (T) Float.valueOf(value);
-		} else if (serializerClass.equals(DoubleSerializer.class)) {
-			return (T) Double.valueOf(value);
-		}
-		// Add more type conversions as needed
-		throw new IllegalArgumentException("Unsupported serializer type: " + serializerClass.getName());
-	}
-
-	private void handleException(SampleResult result, Exception ex) {
->>>>>>> 6f290ff6
 		result.setResponseMessage("Message: Error sending message to kafka topic");
 		result.setResponseCode("500");
 		result.setResponseData(String.format("Error sending message to kafka topic : %s", ex.toString()).getBytes());
@@ -292,29 +208,12 @@
 
 	public void setKafkaProducerClientVariableName(String kafkaProducerClientVariableName) { this.kafkaProducerClientVariableName = kafkaProducerClientVariableName; }
 
-<<<<<<< HEAD
 	public String getProducerSerializerKeyVariableName() {
 		return producerSerializerKeyVariableName;
 	}
 
 	public String getProducerSerializerValueVariableName() {
 		return producerSerializerValueVariableName;
-=======
-	public String getKafkaProducerKeySerializerVariableName() {
-		return kafkaProducerKeySerializerVariableName;
-	}
-
-	public void setKafkaProducerKeySerializerVariableName(String kafkaProducerKeySerializerVariableName) {
-		this.kafkaProducerKeySerializerVariableName = kafkaProducerKeySerializerVariableName;
-	}
-
-	public String getKafkaProducerValueSerializerVariableName() {
-		return kafkaProducerValueSerializerVariableName;
-	}
-
-	public void setKafkaProducerValueSerializerVariableName(String kafkaProducerValueSerializerVariableName) {
-		this.kafkaProducerValueSerializerVariableName = kafkaProducerValueSerializerVariableName;
->>>>>>> 6f290ff6
 	}
 
 	public String getKafkaTopic() {
@@ -361,7 +260,6 @@
 	private KafkaProducer<K, V> getKafkaProducerClient() {
 		return (KafkaProducer<K, V>) JMeterContextService.getContext().getVariables().getObject(getKafkaProducerClientVariableName());
 	}
-<<<<<<< HEAD
 
 	private String getProducerSerializerKey() {
 		return (String) JMeterContextService.getContext().getVariables().getObject(getProducerSerializerKeyVariableName());
@@ -369,10 +267,6 @@
 
 	private String getProducerSerializerValue() {
 		return (String) JMeterContextService.getContext().getVariables().getObject(getProducerSerializerValueVariableName());
-=======
-	private String getKeySerializer() {
-		return (String) JMeterContextService.getContext().getVariables().getObject(getKafkaProducerKeySerializerVariableName());
->>>>>>> 6f290ff6
 	}
 	private String getValueSerializer() {
 		return (String) JMeterContextService.getContext().getVariables().getObject(getKafkaProducerValueSerializerVariableName());
